--- conflicted
+++ resolved
@@ -2,11 +2,6 @@
 use crate::{handle_item_change, Container, InventoryError, WindowType};
 use pumpkin_world::item::ItemStack;
 
-<<<<<<< HEAD
-#[allow(dead_code)]
-#[derive(Debug)]
-=======
->>>>>>> b40c2fa9
 pub struct PlayerInventory {
     // Main Inventory + Hotbar
     crafting: [Option<ItemStack>; 4],
